use crate::{
    identifier::{parse_ident, raw_str_to_ident},
    spec::TypeName,
    CrateConfig, PropertyName, Spec,
};
use crate::{Error, Result};
use camino::Utf8Path;
use camino::Utf8PathBuf;
use heck::ToPascalCase;
use once_cell::sync::Lazy;
use proc_macro2::{Ident, TokenStream};
use quote::ToTokens;
use regex::Regex;
use std::{collections::HashSet, convert::TryFrom};
use syn::{
    punctuated::Punctuated,
    token::{Gt, Impl, Lt},
    AngleBracketedGenericArguments, GenericArgument, Path, PathArguments, PathSegment, TraitBound, TraitBoundModifier, Type, TypeImplTrait,
    TypeParamBound, TypePath, TypeReference,
};

/// code generation context
pub struct CodeGen<'a> {
    crate_config: &'a CrateConfig<'a>,
    pub spec: Spec,

    // workarounds
    box_properties: HashSet<PropertyName>,
    optional_properties: HashSet<PropertyName>,
    fix_case_properties: HashSet<&'a str>,
    invalid_types: HashSet<PropertyName>,

    union_types: HashSet<String>,
}

impl<'a> CodeGen<'a> {
    pub fn add_union_type(&mut self, type_name: String) {
        self.union_types.insert(type_name);
    }

    pub fn is_union_type(&self, type_name: &TypeNameCode) -> bool {
        self.union_types.contains(&type_name.type_path.to_token_stream().to_string())
    }

    pub fn set_if_union_type(&self, type_name: &mut TypeNameCode) {
        if self.is_union_type(type_name) {
            type_name.union(true);
        }
    }

    pub fn new(
        crate_config: &'a CrateConfig,
        box_properties: HashSet<PropertyName>,
        optional_properties: HashSet<PropertyName>,
        fix_case_properties: HashSet<&'a str>,
        invalid_types: HashSet<PropertyName>,
    ) -> Result<Self> {
        let spec = Spec::read_files(&crate_config.input_files)?;
        Ok(Self {
            crate_config,
            spec,
            box_properties,
            optional_properties,
            fix_case_properties,
            invalid_types,
            union_types: HashSet::new(),
        })
    }

    pub fn input_files(&self) -> &[Utf8PathBuf] {
        &self.crate_config.input_files
    }

    pub fn output_folder(&self) -> &Utf8Path {
        &self.crate_config.output_folder
    }

    pub fn should_workaround_case(&self) -> bool {
        if let Some(title) = self.spec.title() {
            self.fix_case_properties.contains(title)
        } else {
            false
        }
    }

    pub fn should_force_optional(&self, prop_nm: &PropertyName) -> bool {
        self.optional_properties.contains(prop_nm)
    }

    pub fn should_force_obj(&self, prop_nm: &PropertyName) -> bool {
        self.invalid_types.contains(prop_nm)
    }

    pub fn should_box_property(&self, prop_nm: &PropertyName) -> bool {
        self.box_properties.contains(prop_nm)
    }

    pub fn has_xml(&self) -> bool {
        self.spec.has_xml() || self.spec.operations().map_or(false, |f| f.iter().any(|op| op.has_xml()))
    }
}

fn id_models() -> Ident {
    raw_str_to_ident("models").unwrap()
}

// any word character or `-` between curly braces
pub static PARAM_RE: Lazy<Regex> = Lazy::new(|| Regex::new(r"\{([\w-]+)\}").unwrap());

/// Get a list of parameter names in the URI path
/// For example: "/storage/{storage-account-name}/sas/{sas-definition-name}"
/// Returns ["storage-account-name", "sas-definition-name"]
pub fn parse_path_params(path: &str) -> Vec<String> {
    // capture 0 is the whole match and 1 is the actual capture like other languages
    PARAM_RE.captures_iter(path).map(|c| c[1].to_string()).collect()
}

/// Get a set of parameter names in the URI query
/// For example: "/?restype=service&comp=userdelegationkey"
/// Returns ["restype", "comp"]
pub fn parse_query_params(uri: &str) -> Result<HashSet<String>> {
    if let Some(n) = uri.find('?') {
        let query = &uri[n..];
        let qs = qstring::QString::from(query);
        Ok(qs.into_iter().map(|(k, _)| k).collect())
    } else {
        Ok(HashSet::new())
    }
}

#[derive(Clone)]
pub struct TypeNameCode {
    /// Whether or not to pass a type as a reference.
<<<<<<< HEAD
    is_ref: bool,
=======
    reference: bool,
>>>>>>> f276843f
    type_path: TypePath,
    force_value: bool,
    optional: bool,
    vec_count: i32,
    impl_into: bool,
    allow_impl_into: bool,
    boxed: bool,
    qualify_models: bool,
    allow_qualify_models: bool,
    type_name: Option<TypeName>,
    union: bool,
}

impl TypeNameCode {
    pub fn new(type_name: &TypeName) -> Result<Self> {
        let mut type_name_code = match type_name {
            TypeName::Reference(name) => {
                let idt = parse_ident(&name.to_pascal_case())?;
                let mut tn = TypeNameCode::from(idt);
                tn.allow_qualify_models(true);
                tn
            }
            TypeName::Array(vec_items_typ) => {
                let mut tn = TypeNameCode::new(vec_items_typ)?;
                tn.incr_vec_count();
                tn
            }
            TypeName::Value => TypeNameCode::from(tp_json_value()),
            TypeName::Bytes => TypeNameCode::from(tp_bytes()),
            TypeName::Int32 => {
                let mut tn = TypeNameCode::from(tp_i32());
                tn.allow_impl_into(false);
                tn
            }
            TypeName::Int64 => {
                let mut tn = TypeNameCode::from(tp_i64());
                tn.allow_impl_into(false);
                tn
            }
            TypeName::Float32 => {
                let mut tn = TypeNameCode::from(tp_f32());
                tn.allow_impl_into(false);
                tn
            }
            TypeName::Float64 => {
                let mut tn = TypeNameCode::from(tp_f64());
                tn.allow_impl_into(false);
                tn
            }
            TypeName::Boolean => {
                let mut tn = TypeNameCode::from(tp_bool());
                tn.allow_impl_into(false);
                tn
            }
            TypeName::String => TypeNameCode::from(tp_string()),
            TypeName::DateTime => TypeNameCode::from(tp_date_time()),
            TypeName::DateTimeRfc1123 => TypeNameCode::from(tp_date_time()),
        };
        type_name_code.type_name = Some(type_name.clone());
        Ok(type_name_code)
    }

<<<<<<< HEAD
    pub fn set_is_ref(&mut self, is_ref: bool) {
        self.is_ref = is_ref;
=======
    pub fn reference(&mut self, reference: bool) {
        self.reference = reference;
>>>>>>> f276843f
    }

    pub fn is_string(&self) -> bool {
        self.type_name == Some(TypeName::String)
    }

<<<<<<< HEAD
    pub fn is_ref(&self) -> bool {
        self.is_ref
=======
    pub fn is_reference(&self) -> bool {
        self.reference
>>>>>>> f276843f
    }

    pub fn is_bytes(&self) -> bool {
        self.type_name == Some(TypeName::Bytes)
    }

    pub fn set_as_bytes(&mut self) {
        self.force_value = false;
        self.type_name = Some(TypeName::Bytes);
        self.type_path = tp_bytes();
    }

    pub fn is_value(&self) -> bool {
        self.type_name == Some(TypeName::Value)
    }

    pub fn is_date_time(&self) -> bool {
        self.type_name == Some(TypeName::DateTime)
    }

    pub fn is_date_time_rfc1123(&self) -> bool {
        self.type_name == Some(TypeName::DateTimeRfc1123)
    }

    pub fn is_vec(&self) -> bool {
        self.vec_count > 0 && !self.force_value
    }

    /// Forces the type to be `serde_json::Value`
    pub fn force_value(&mut self, force_value: bool) {
        self.force_value = force_value;
    }

<<<<<<< HEAD
    pub fn optional(mut self, optional: bool) -> Self {
=======
    pub fn optional(&mut self, optional: bool) {
>>>>>>> f276843f
        self.optional = optional;
    }

    pub fn union(&mut self, union: bool) {
        self.union = union;
    }

<<<<<<< HEAD
    pub fn incr_vec_count(mut self) -> Self {
=======
    pub fn incr_vec_count(&mut self) {
>>>>>>> f276843f
        self.vec_count += 1;
    }

<<<<<<< HEAD
    pub fn impl_into(mut self, impl_into: bool) -> Self {
=======
    pub fn impl_into(&mut self, impl_into: bool) {
>>>>>>> f276843f
        self.impl_into = impl_into;
    }

    pub fn has_impl_into(&self) -> bool {
        self.allow_impl_into && self.impl_into
    }

<<<<<<< HEAD
    fn allow_impl_into(mut self, allow_impl_into: bool) -> Self {
=======
    fn allow_impl_into(&mut self, allow_impl_into: bool) {
>>>>>>> f276843f
        self.allow_impl_into = allow_impl_into;
    }

<<<<<<< HEAD
    pub fn boxed(mut self, boxed: bool) -> Self {
=======
    pub fn boxed(&mut self, boxed: bool) {
>>>>>>> f276843f
        self.boxed = boxed;
    }

<<<<<<< HEAD
    pub fn qualify_models(mut self, qualify_models: bool) -> Self {
=======
    pub fn qualify_models(&mut self, qualify_models: bool) {
>>>>>>> f276843f
        self.qualify_models = qualify_models;
    }

<<<<<<< HEAD
    fn allow_qualify_models(mut self, allow_qualify_models: bool) -> Self {
=======
    fn allow_qualify_models(&mut self, allow_qualify_models: bool) {
>>>>>>> f276843f
        self.allow_qualify_models = allow_qualify_models;
    }

    fn type_path(&self) -> TypePath {
        if self.is_string() && self.is_reference() {
            return tp_str();
        }
        self.type_path.clone()
    }

    fn type_path(&self) -> TypePath {
        if self.is_string() && self.is_ref() {
            return tp_str();
        }
        self.type_path.clone()
    }

    fn to_type(&self) -> Type {
        let mut tp = self.type_path();
        if self.union {
            if let Some(last) = tp.path.segments.last_mut() {
                last.ident = Ident::new(&format!("{}Union", last.ident), last.ident.span());
            }
        }

        if self.allow_qualify_models && self.qualify_models {
            tp.path.segments.insert(0, id_models().into());
        }
        let mut tp = Type::from(tp);
        for _ in 0..self.vec_count {
            tp = generic_type(tp_vec(), tp);
        }
        if self.force_value {
            tp = Type::from(tp_json_value())
        }
<<<<<<< HEAD
        if self.is_ref() {
=======
        if self.is_reference() {
>>>>>>> f276843f
            let tr = TypeReference {
                and_token: Default::default(),
                lifetime: Default::default(),
                mutability: Default::default(),
                elem: Box::new(tp),
            };
            tp = Type::from(tr);
        }
        if self.boxed {
            tp = generic_type(tp_box(), tp);
        }
        if self.optional {
            tp = generic_type(tp_option(), tp);
        }
        if self.has_impl_into() {
            if let Type::Path(path) = generic_type(tp_into(), tp.clone()) {
                // prefix with "impl "
                let bound = TraitBound {
                    path: path.path,
                    paren_token: None,
                    modifier: TraitBoundModifier::None,
                    lifetimes: None,
                };
                let bound = TypeParamBound::Trait(bound);
                let mut bounds = Punctuated::new();
                bounds.push(bound);
                tp = Type::ImplTrait(TypeImplTrait {
                    bounds,
                    impl_token: Impl::default(),
                });
            }
        }
        tp
    }

    pub fn is_optional(&self) -> bool {
        self.optional
    }

    pub fn is_union(&self) -> bool {
        self.union
    }
}

impl ToString for TypeNameCode {
    fn to_string(&self) -> String {
        self.to_type().into_token_stream().to_string()
    }
}

impl ToTokens for TypeNameCode {
    fn to_tokens(&self, tokens: &mut TokenStream) {
        self.to_type().to_tokens(tokens);
    }
}

/// Creates a generic type
/// Passing to (std::i32, std::option::Option) with result in std::option::Option<std::i32>
fn generic_type(mut wrap_tp: TypePath, tp: Type) -> Type {
    let arg = GenericArgument::Type(tp);
    let mut args = Punctuated::new();
    args.push(arg);
    let arguments = PathArguments::AngleBracketed(AngleBracketedGenericArguments {
        args,
        colon2_token: None,
        lt_token: Lt::default(),
        gt_token: Gt::default(),
    });
    if let Some(v) = wrap_tp.path.segments.last_mut() {
        v.arguments = arguments
    }
    Type::from(wrap_tp)
}

impl From<TypePath> for TypeNameCode {
    fn from(type_path: TypePath) -> Self {
        Self {
<<<<<<< HEAD
            is_ref: false,
=======
            reference: false,
>>>>>>> f276843f
            type_path,
            force_value: false,
            optional: false,
            vec_count: 0,
            impl_into: false,
            allow_impl_into: true,
            boxed: false,
            qualify_models: false,
            allow_qualify_models: false,
            type_name: None,
            union: false,
        }
    }
}

impl From<Vec<Ident>> for TypeNameCode {
    fn from(value: Vec<Ident>) -> Self {
        Self::from(idents_to_type_path(value))
    }
}

impl From<Ident> for TypeNameCode {
    fn from(value: Ident) -> Self {
        Self::from(idents_to_type_path(vec![value]))
    }
}

impl From<Vec<Option<&Ident>>> for TypeNameCode {
    fn from(value: Vec<Option<&Ident>>) -> Self {
        Self::from(optional_idents_to_type_path(value))
    }
}

impl TryFrom<&str> for TypeNameCode {
    type Error = Error;
    fn try_from(value: &str) -> Result<Self> {
        Ok(Self::from(parse_type_path(value)?))
    }
}

fn segments_to_type_path(segments: Vec<PathSegment>) -> TypePath {
    let mut punctuated = Punctuated::new();
    for segment in segments {
        punctuated.push(segment);
    }
    let path = Path {
        segments: punctuated,
        leading_colon: None,
    };
    TypePath { path, qself: None }
}

fn idents_to_type_path(idents: Vec<Ident>) -> TypePath {
    segments_to_type_path(idents.into_iter().map(PathSegment::from).collect())
}

fn optional_idents_to_type_path(idents: Vec<Option<&Ident>>) -> TypePath {
    let idents: Vec<Ident> = idents.into_iter().filter_map(|id| id.map(Ident::clone)).collect();
    idents_to_type_path(idents)
}

pub fn parse_type_path(text: &str) -> Result<TypePath> {
    Ok(syn::parse_str::<TypePath>(text)?)
}

fn tp_vec() -> TypePath {
    parse_type_path("Vec").unwrap()
    // compatible with current code
    // probably switch to fully qualified later
    // parse_type_path("std::vec::Vec").unwrap()
}

fn tp_option() -> TypePath {
    parse_type_path("Option").unwrap()
    // compatible with current code
    // parse_type_path("std::option::Option").unwrap()
    // probably switch to fully qualified later
}

fn tp_json_value() -> TypePath {
    parse_type_path("serde_json::Value").unwrap()
}

fn tp_into() -> TypePath {
    parse_type_path("Into").unwrap() // impl std::convert::Into
}

fn tp_bytes() -> TypePath {
    parse_type_path("bytes::Bytes").unwrap()
}

fn tp_i32() -> TypePath {
    parse_type_path("i32").unwrap() // std::i32
}

fn tp_i64() -> TypePath {
    parse_type_path("i64").unwrap()
}

fn tp_f32() -> TypePath {
    parse_type_path("f32").unwrap()
}

fn tp_f64() -> TypePath {
    parse_type_path("f64").unwrap()
}

fn tp_bool() -> TypePath {
    parse_type_path("bool").unwrap()
}

fn tp_string() -> TypePath {
    parse_type_path("String").unwrap() // std::string::String
}

fn tp_box() -> TypePath {
    parse_type_path("Box").unwrap() // std::boxed::Box
}

fn tp_str() -> TypePath {
    parse_type_path("str").unwrap() // std::str
}

fn tp_date_time() -> TypePath {
    parse_type_path("time::OffsetDateTime").unwrap()
}

#[cfg(test)]
mod tests {
    use super::*;

    #[test]
    fn test_parse_query_params() -> Result<()> {
        let names = parse_query_params("/?restype=service&comp=userdelegationkey")?;
        assert_eq!(2, names.len());
        assert!(names.contains("restype"));
        assert!(names.contains("comp"));
        Ok(())
    }

    #[test]
    fn test_parse_query_params_no_slash() -> Result<()> {
        let names = parse_query_params("?overload=EventGridEvent")?;
        assert_eq!(1, names.len());
        assert!(names.contains("overload"));
        Ok(())
    }

    #[test]
    fn test_parse_path_params_keyvault() -> Result<()> {
        assert_eq!(
            parse_path_params("/storage/{storage-account-name}/sas/{sas-definition-name}"),
            vec!["storage-account-name".to_string(), "sas-definition-name".to_string()]
        );
        Ok(())
    }

    #[test]
    fn test_type_path_code() -> Result<()> {
        let tp = TypeNameCode::try_from("farm::Goat")?;
        assert_eq!("farm :: Goat", tp.to_string());
        Ok(())
    }

    #[test]
<<<<<<< HEAD
    fn test_is_ref() -> Result<()> {
        let mut tp = TypeNameCode::try_from("farm::Goat")?;
        tp.set_is_ref(true);
=======
    fn test_reference() -> Result<()> {
        let mut tp = TypeNameCode::try_from("farm::Goat")?;
        tp.reference(true);
>>>>>>> f276843f
        assert_eq!("& farm :: Goat", tp.to_string());
        Ok(())
    }

    #[test]
    fn test_type_path_code_vec() -> Result<()> {
        let mut tp = TypeNameCode::try_from("farm::Goat")?;
        tp.incr_vec_count();
        assert_eq!("Vec < farm :: Goat >", tp.to_string());
        tp.incr_vec_count();
        assert_eq!("Vec < Vec < farm :: Goat > >", tp.to_string());
        Ok(())
    }

    #[test]
    fn test_type_path_code_option() -> Result<()> {
        let mut tp = TypeNameCode::try_from("farm::Goat")?;
        tp.optional(true);
        assert_eq!("Option < farm :: Goat >", tp.to_string());
        Ok(())
    }

    #[test]
    fn test_tp_vec() -> Result<()> {
        let tp = tp_vec();
        assert_eq!("Vec", tp.into_token_stream().to_string());
        Ok(())
    }

    #[test]
    fn test_tp_into() -> Result<()> {
        let tp = tp_into();
        assert_eq!("Into", tp.into_token_stream().to_string());
        Ok(())
    }

    #[test]
    fn test_with_add_into() -> Result<()> {
        let mut tp = TypeNameCode::try_from("farm::Goat")?;
        tp.impl_into(true);
        assert_eq!("impl Into < farm :: Goat >", tp.to_string());
        Ok(())
    }

    #[test]
    fn test_tp_string() -> Result<()> {
        let mut tp = TypeNameCode::from(tp_string());
        tp.type_name = Some(TypeName::String);
        assert!(tp.is_string());
        Ok(())
    }

    #[test]
    fn test_disallow_impl_into() -> Result<()> {
        let mut tp = TypeNameCode::new(&TypeName::Int32)?;
        tp.impl_into(true);
        assert!(!tp.has_impl_into());
        assert_eq!("i32", tp.to_string());
        Ok(())
    }

    #[test]
    fn test_set_as_bytes() -> Result<()> {
        let mut tp = TypeNameCode::new(&TypeName::Int32)?;
        tp.force_value(true);
        tp.set_as_bytes();
        assert!(tp.is_bytes());
        assert_eq!("bytes :: Bytes", tp.to_string());
        Ok(())
    }

    #[test]
    fn test_with_union() -> Result<()> {
        let mut tp = TypeNameCode::try_from("farm::Animal")?;
        tp.union(true);
        assert_eq!("farm :: AnimalUnion", tp.to_string());
        Ok(())
    }
}<|MERGE_RESOLUTION|>--- conflicted
+++ resolved
@@ -131,11 +131,7 @@
 #[derive(Clone)]
 pub struct TypeNameCode {
     /// Whether or not to pass a type as a reference.
-<<<<<<< HEAD
-    is_ref: bool,
-=======
     reference: bool,
->>>>>>> f276843f
     type_path: TypePath,
     force_value: bool,
     optional: bool,
@@ -198,26 +194,16 @@
         Ok(type_name_code)
     }
 
-<<<<<<< HEAD
-    pub fn set_is_ref(&mut self, is_ref: bool) {
-        self.is_ref = is_ref;
-=======
     pub fn reference(&mut self, reference: bool) {
         self.reference = reference;
->>>>>>> f276843f
     }
 
     pub fn is_string(&self) -> bool {
         self.type_name == Some(TypeName::String)
     }
 
-<<<<<<< HEAD
-    pub fn is_ref(&self) -> bool {
-        self.is_ref
-=======
     pub fn is_reference(&self) -> bool {
         self.reference
->>>>>>> f276843f
     }
 
     pub fn is_bytes(&self) -> bool {
@@ -251,11 +237,7 @@
         self.force_value = force_value;
     }
 
-<<<<<<< HEAD
-    pub fn optional(mut self, optional: bool) -> Self {
-=======
     pub fn optional(&mut self, optional: bool) {
->>>>>>> f276843f
         self.optional = optional;
     }
 
@@ -263,19 +245,11 @@
         self.union = union;
     }
 
-<<<<<<< HEAD
-    pub fn incr_vec_count(mut self) -> Self {
-=======
     pub fn incr_vec_count(&mut self) {
->>>>>>> f276843f
         self.vec_count += 1;
     }
 
-<<<<<<< HEAD
-    pub fn impl_into(mut self, impl_into: bool) -> Self {
-=======
     pub fn impl_into(&mut self, impl_into: bool) {
->>>>>>> f276843f
         self.impl_into = impl_into;
     }
 
@@ -283,35 +257,19 @@
         self.allow_impl_into && self.impl_into
     }
 
-<<<<<<< HEAD
-    fn allow_impl_into(mut self, allow_impl_into: bool) -> Self {
-=======
     fn allow_impl_into(&mut self, allow_impl_into: bool) {
->>>>>>> f276843f
         self.allow_impl_into = allow_impl_into;
     }
 
-<<<<<<< HEAD
-    pub fn boxed(mut self, boxed: bool) -> Self {
-=======
     pub fn boxed(&mut self, boxed: bool) {
->>>>>>> f276843f
         self.boxed = boxed;
     }
 
-<<<<<<< HEAD
-    pub fn qualify_models(mut self, qualify_models: bool) -> Self {
-=======
     pub fn qualify_models(&mut self, qualify_models: bool) {
->>>>>>> f276843f
         self.qualify_models = qualify_models;
     }
 
-<<<<<<< HEAD
-    fn allow_qualify_models(mut self, allow_qualify_models: bool) -> Self {
-=======
     fn allow_qualify_models(&mut self, allow_qualify_models: bool) {
->>>>>>> f276843f
         self.allow_qualify_models = allow_qualify_models;
     }
 
@@ -347,11 +305,7 @@
         if self.force_value {
             tp = Type::from(tp_json_value())
         }
-<<<<<<< HEAD
-        if self.is_ref() {
-=======
         if self.is_reference() {
->>>>>>> f276843f
             let tr = TypeReference {
                 and_token: Default::default(),
                 lifetime: Default::default(),
@@ -429,11 +383,7 @@
 impl From<TypePath> for TypeNameCode {
     fn from(type_path: TypePath) -> Self {
         Self {
-<<<<<<< HEAD
-            is_ref: false,
-=======
             reference: false,
->>>>>>> f276843f
             type_path,
             force_value: false,
             optional: false,
@@ -599,15 +549,9 @@
     }
 
     #[test]
-<<<<<<< HEAD
-    fn test_is_ref() -> Result<()> {
-        let mut tp = TypeNameCode::try_from("farm::Goat")?;
-        tp.set_is_ref(true);
-=======
     fn test_reference() -> Result<()> {
         let mut tp = TypeNameCode::try_from("farm::Goat")?;
         tp.reference(true);
->>>>>>> f276843f
         assert_eq!("& farm :: Goat", tp.to_string());
         Ok(())
     }
