--- conflicted
+++ resolved
@@ -422,16 +422,12 @@
     pub parameters: Vec<ReferenceOr<Parameter>>,
     pub responses: IndexMap<StatusCode, Response>,
     pub examples: MsExamples,
-<<<<<<< HEAD
-    pub is_long_running: bool,
-=======
     pub summary: Option<String>,
     pub description: Option<String>,
     pub pageable: Option<MsPageable>,
     pub long_running_operation: bool,
     pub consumes: Vec<String>,
     pub produces: Vec<String>,
->>>>>>> 84b52214
 }
 
 // contains resolved parameters
@@ -643,16 +639,12 @@
                 parameters,
                 responses: op.responses.clone(),
                 examples: op.x_ms_examples.clone(),
-<<<<<<< HEAD
-                is_long_running: op.x_ms_long_running_operation.unwrap_or_default(),
-=======
                 summary: op.summary.clone(),
                 description: op.description.clone(),
                 pageable: op.x_ms_pageable.clone(),
                 long_running_operation: op.x_ms_long_running_operation.unwrap_or(false),
                 consumes: op.consumes.clone(),
                 produces: op.produces.clone(),
->>>>>>> 84b52214
             })
         }
         None => None,
@@ -739,52 +731,6 @@
     DateTimeRfc1123,
 }
 
-<<<<<<< HEAD
-    #[test]
-    fn test_function_name_from_operation_id() {
-        let operation = WebOperation {
-            id: Some("PrivateClouds_CreateOrUpdate".to_owned()),
-            path: "/horse".to_owned(),
-            verb: WebVerb::Get,
-            parameters: Vec::new(),
-            responses: IndexMap::new(),
-            examples: IndexMap::new(),
-            is_long_running: false,
-        };
-        assert_eq!(Some("private_clouds".to_owned()), operation.rust_module_name());
-        assert_eq!("create_or_update", operation.rust_function_name());
-    }
-
-    #[test]
-    fn test_function_name_from_verb_and_path() {
-        let operation = WebOperation {
-            id: None,
-            path: "/horse".to_owned(),
-            verb: WebVerb::Get,
-            parameters: Vec::new(),
-            responses: IndexMap::new(),
-            examples: IndexMap::new(),
-            is_long_running: false,
-        };
-        assert_eq!(None, operation.rust_module_name());
-        assert_eq!("get_horse", operation.rust_function_name());
-    }
-
-    #[test]
-    fn test_function_name_with_no_module_name() {
-        let operation = WebOperation {
-            id: Some("PerformConnectivityCheck".to_owned()),
-            path: "/horse".to_owned(),
-            verb: WebVerb::Put,
-            parameters: Vec::new(),
-            responses: IndexMap::new(),
-            examples: IndexMap::new(),
-            is_long_running: false,
-        };
-        assert_eq!(None, operation.rust_module_name());
-        assert_eq!("perform_connectivity_check", operation.rust_function_name());
-    }
-=======
 pub fn get_type_name_for_schema(schema: &SchemaCommon) -> Result<TypeName> {
     Ok(if let Some(schema_type) = &schema.type_ {
         let format = schema.format.as_deref();
@@ -849,5 +795,4 @@
         .as_ref()
         .as_ref()
         .ok_or_else(|| Error::message(ErrorKind::Parse, "array expected to have items"))
->>>>>>> 84b52214
 }