pub mod autorust_toml;
pub mod cargo_toml;
mod codegen;
mod codegen_models;
mod codegen_operations;
mod codegen_routes;
pub mod config_parser;
pub mod content_type;
pub mod crates;
mod error;
pub mod gen;
pub mod identifier;
pub mod io;
pub mod jinja;
pub mod lib_rs;
pub mod readme_md;
pub mod spec;
mod status_codes;
use autorust_toml::PackageConfig;
use camino::{Utf8Path, Utf8PathBuf};
use config_parser::Configuration;
pub use error::{Error, ErrorKind, Result, ResultExt};
use proc_macro2::TokenStream;
use std::io::Write;
use std::{
    collections::HashSet,
    fs::{self, File},
};

pub use self::{
    codegen::CodeGen,
    spec::{ResolvedSchema, Spec, WebOperation},
};

#[derive(Clone, Debug, PartialEq, Eq, Hash)]
pub struct PropertyName {
    pub file_path: Utf8PathBuf,
    pub schema_name: String,
    pub property_name: String,
}

/// Different types of code generators to run
#[derive(Clone, Debug, PartialEq, Eq)]
pub enum Runs {
    Models,
    Operations,
    Routes,
}

/// Settings for the entire run, generating multiple crates
#[derive(Clone, Debug, PartialEq, Eq)]
pub struct RunConfig {
    pub crate_name_prefix: &'static str,
    pub runs: Vec<Runs>,
    pub print_writing_file: bool,
}

impl RunConfig {
    pub fn new(crate_name_prefix: &'static str) -> Self {
        Self {
            crate_name_prefix,
            runs: vec![Runs::Models, Runs::Operations],
            print_writing_file: false,
        }
    }
}

/// Settings for generating of a single crate
#[derive(Clone, Debug, PartialEq, Eq)]
pub struct CrateConfig<'a> {
    pub run_config: &'a RunConfig,
    pub input_files: Vec<Utf8PathBuf>,
    pub output_folder: Utf8PathBuf,
}

impl<'a> CrateConfig<'a> {
    pub fn should_run(&self, runs: &Runs) -> bool {
        self.run_config.runs.contains(runs)
    }
    pub fn print_writing_file(&self) -> bool {
        self.run_config.print_writing_file
    }
}

#[allow(clippy::ptr_arg)]
fn to_property_name(triple: &Vec<String>) -> PropertyName {
    PropertyName {
        file_path: Utf8PathBuf::from(triple[0].clone()),
        schema_name: triple[1].clone(),
        property_name: triple[2].clone(),
    }
}

pub fn run<'a>(crate_config: &'a CrateConfig, package_config: &'a PackageConfig) -> Result<CodeGen<'a>> {
    let directory = &crate_config.output_folder;
    fs::create_dir_all(directory).with_context(ErrorKind::Io, || format!("create directory {directory}"))?;

    let box_properties: HashSet<PropertyName> = package_config.properties.boxed.iter().map(to_property_name).collect();
    let optional_properties: HashSet<PropertyName> = package_config.properties.optional.iter().map(to_property_name).collect();
    let fix_case_properties: HashSet<&'a str> = package_config.properties.fix_case.iter().map(AsRef::as_ref).collect();
    let invalid_types: HashSet<PropertyName> = package_config.properties.invalid_type.iter().map(to_property_name).collect();

    let cg = CodeGen::new(
        crate_config,
        box_properties,
        optional_properties,
        fix_case_properties,
        invalid_types,
    )?;

    // create models from schemas
    if crate_config.should_run(&Runs::Models) {
        let models = codegen_models::create_models(&cg)?;
        let models_path = io::join(&crate_config.output_folder, "models.rs")?;
        write_file(&models_path, &models, crate_config.print_writing_file())?;
    }

    // create api client from operations
    if crate_config.should_run(&Runs::Operations) {
        let operations = codegen_operations::create_operations(&cg)?;
        let operations_path = io::join(&crate_config.output_folder, "mod.rs")?;
        write_file(&operations_path, &operations, crate_config.print_writing_file())?;
    }

<<<<<<< HEAD
    // create server-side routes
    if config.should_run(&Runs::Routes) {
        let routes = codegen_routes::create_routes(cg).map_err(Error::CreateOperations)?;
        let routes_path = path::join(&config.output_folder, "routes.rs").map_err(Error::Path)?;
        write_file(&routes_path, &routes, config.print_writing_file)?;
    }

    Ok(())
=======
    Ok(cg)
>>>>>>> 84b52214
}

fn write_file<P: AsRef<Utf8Path>>(file: P, tokens: &TokenStream, print_writing_file: bool) -> Result<()> {
    let file = file.as_ref();
    if print_writing_file {
        println!("writing file {}", &file);
    }
    let code = tokens.to_string();
    let mut buffer = File::create(&file).with_context(ErrorKind::Io, || format!("create file {file}"))?;
    buffer
        .write_all(code.as_bytes())
        .with_context(ErrorKind::Io, || format!("write file {file}"))?;
    Ok(())
}

const SPEC_FOLDER: &str = "../../../azure-rest-api-specs/specification";

// gets a sorted list of folders in azure-rest-api-specs/specification
fn get_spec_folders(spec_folder: &str) -> Result<Vec<String>> {
    let paths = fs::read_dir(spec_folder)?;
    let mut spec_folders = Vec::new();
    for path in paths {
        let path = path?;
        if path.file_type()?.is_dir() {
            let file_name = path.file_name();
            let spec_folder = file_name
                .to_str()
                .ok_or_else(|| Error::with_message(ErrorKind::Io, || format!("file name not UTF-8 {file_name:?}")))?;
            spec_folders.push(spec_folder.to_owned());
        }
    }
    spec_folders.sort();
    Ok(spec_folders)
}

fn get_readme(spec_folder_full: &dyn AsRef<Utf8Path>, readme_kind: &dyn AsRef<Utf8Path>) -> Option<Utf8PathBuf> {
    match io::join(spec_folder_full, readme_kind) {
        Ok(readme) => {
            if readme.exists() {
                Some(readme)
            } else {
                None
            }
        }
        Err(_) => None,
    }
}

pub struct SpecReadme {
    /// service name
    spec: String,
    readme: Utf8PathBuf,
}

impl SpecReadme {
    pub fn spec(&self) -> &str {
        self.spec.as_str()
    }
    pub fn service_name(&self) -> String {
        get_service_name(&self.spec)
    }
    pub fn readme(&self) -> &Utf8Path {
        self.readme.as_path()
    }
    pub fn config(&self) -> Result<Configuration> {
        Ok(config_parser::parse_configurations_from_autorest_config_file(&self.readme).unwrap_or_default())
    }
}

fn get_spec_readmes(spec_folders: Vec<String>, readme: impl AsRef<Utf8Path>) -> Result<Vec<SpecReadme>> {
    Ok(spec_folders
        .into_iter()
        .filter_map(|spec| match io::join(SPEC_FOLDER, &spec) {
            Ok(spec_folder_full) => get_readme(&spec_folder_full, &readme).map(|readme| SpecReadme { spec, readme }),
            Err(_) => None,
        })
        .collect())
}

pub fn get_mgmt_readmes() -> Result<Vec<SpecReadme>> {
    get_spec_readmes(get_spec_folders(SPEC_FOLDER)?, "resource-manager/readme.md")
}

pub fn get_svc_readmes() -> Result<Vec<SpecReadme>> {
    let mut readmes = get_spec_readmes(get_spec_folders(SPEC_FOLDER)?, "data-plane/readme.md")?;
    // the storage data-plane specs do not follow the pattern
    readmes.push(SpecReadme {
        spec: "blobstorage".to_owned(),
        readme: io::join(SPEC_FOLDER, "storage/data-plane/Microsoft.BlobStorage/readme.md")?,
    });
    readmes.push(SpecReadme {
        spec: "filestorage".to_owned(),
        readme: io::join(SPEC_FOLDER, "storage/data-plane/Microsoft.FileStorage/readme.md")?,
    });
    readmes.push(SpecReadme {
        spec: "queuestorage".to_owned(),
        readme: io::join(SPEC_FOLDER, "storage/data-plane/Microsoft.QueueStorage/readme.md")?,
    });
    readmes.push(SpecReadme {
        spec: "storagedatalake".to_owned(),
        readme: io::join(SPEC_FOLDER, "storage/data-plane/Microsoft.StorageDataLake/readme.md")?,
    });
    Ok(readmes)
}

fn get_service_name(spec_name: &str) -> String {
    spec_name.replace("azure", "").replace('_', "").replace('-', "").to_lowercase()
}

#[cfg(test)]
mod tests {
    use super::*;

    #[test]
    fn test_service_name() {
        assert_eq!("activedirectory", get_service_name("azureactivedirectory"));
        assert_eq!("cosmosdb", get_service_name("cosmos_db"));
        assert_eq!("datalakestore", get_service_name("datalake_store"));
        assert_eq!("kusto", get_service_name("azure-kusto"));
        assert_eq!("enterpriseknowledgegraph", get_service_name("EnterpriseKnowledgeGraph"));
    }
}<|MERGE_RESOLUTION|>--- conflicted
+++ resolved
@@ -122,7 +122,6 @@
         write_file(&operations_path, &operations, crate_config.print_writing_file())?;
     }
 
-<<<<<<< HEAD
     // create server-side routes
     if config.should_run(&Runs::Routes) {
         let routes = codegen_routes::create_routes(cg).map_err(Error::CreateOperations)?;
@@ -130,10 +129,7 @@
         write_file(&routes_path, &routes, config.print_writing_file)?;
     }
 
-    Ok(())
-=======
     Ok(cg)
->>>>>>> 84b52214
 }
 
 fn write_file<P: AsRef<Utf8Path>>(file: P, tokens: &TokenStream, print_writing_file: bool) -> Result<()> {
